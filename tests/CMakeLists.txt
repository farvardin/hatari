--- conflicted
+++ resolved
@@ -5,9 +5,6 @@
 	add_subdirectory(buserror)
 	add_subdirectory(natfeats)
 	add_subdirectory(xbios)
-<<<<<<< HEAD
-endif(UNIX)
-=======
 endif(UNIX)
 
 find_program(CHECKBASHISMS checkbashisms)
@@ -17,5 +14,4 @@
 if(CHECKBASHISMS AND MERCURIAL AND DOT_HG_DIR)
 	 add_test(NAME check-bashisms
 	          COMMAND ${CMAKE_CURRENT_SOURCE_DIR}/check-bashisms.sh)
-endif()
->>>>>>> a59d9176
+endif()