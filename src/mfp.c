/*
  Hatari - mfp.c

  This file is distributed under the GNU Public License, version 2 or at
  your option any later version. Read the file gpl.txt for details.

  MFP - Multi Functional Peripheral. In emulation terms it's the 'chip from
  hell' - most differences between a real machine and an emulator are down to
  this chip. It seems very simple at first but the implementation is very
  difficult.
  The following code is the very accurate for an ST emulator as it is able to
  perform Spectrum 512 raster effects as well as simulate the quirks found in
  the chip. The easiest way to 'see' the MFP chip is to look at the diagram.
  It shows the main details of the chip's behaviour with regard to interrupts
  and pending/service bits.
*/

/* 2007/04/18	[NP]	- Better values for MFPTimerToCPUCycleTable.			*/
/*			- Don't restart the timers in MFP_EnableA_WriteByte and		*/
/*			MFP_EnableB_WriteByte, this gives wrong results.		*/
/* 2007/05/05	[NP]	- When a timer is looping (counter reaches 0), we must use	*/
/*			PendingCyclesOver to restart it with Int_AddRelativeInterrupt.	*/
/*			PendingCyclesOver is the value of  PendingInterruptCount when	*/
/*			the timer expired.						*/
/*			- MFP_ReadTimer_AB/CD was wrong (returned the elapsed counter	*/
/*			changes since start, instead of the remaining counter value).	*/
/*			(ULM DSOTS Demos and Overscan Demos).				*/
/* 2007/09/25	[NP]	Replace printf by calls to HATARI_TRACE.			*/
/* 2007/10/21	[NP]	Use 'Int_AddRelativeInterruptWithOffset' when an MFP timer is	*/
/*			looping. Gives better accuracy when using '4' as a divisor.	*/
/*			(fix ULM DSOTS Demos and Overscan Demos).			*/
/* 2007/10/24	[NP]	Handle the possibility to resume a timer after stopping it.	*/
/*			After writing 0 to ctrl, writing a >0 in ctrl should continue	*/
/*			the timer with the value that was stored in data reg when timer	*/
/*			was stopped. The value is saved in MFP_Tx_MAINCOUNTER whenever	*/
/*			0 is written in ctrl reg (Froggies Over The Fence by STCNX).	*/
/* 2007/10/28	[NP]	Function 'Int_ResumeStoppedInterrupt' to better handle the	*/
/*			possibility to resume a timer that was stopped with ctrl=0	*/
/*			(ST CNX screen in Punish Your Machine).				*/
/* 2007/12/27	[NP]	When adding a new MFP interrupt (ctrl != 0 ), we must take	*/
/*			into account the number of cycles of the current instruction, as*/
/*			well as the accumulated wait state cycles, else the int counter	*/
/*			will be started between 8 - 20 cycles earlier, which can break	*/
/*			some too strict code : the int counter must start after the	*/
/*			current instruction is processed, not before. The write is	*/
/*			considered effective 4 cycles before the end of the current	*/
/*			instruction.							*/
/*			(fix ULM Dark Side Of The Spoon and Decade Demo's Wow Scroll 2).*/
/* 2008/02/06	[NP]	Handle "fast" timers as those started by the TOS for the RS232	*/
/*			baud rate generator. In that case, the timers could be too fast	*/
/*			to be handled by the CPU, which means PendingCyclesOver can be	*/
/*			>= INT_CONVERT_TO_INTERNAL ( TimerClockCycles , INT_MFP_CYCLE )	*/
/*			and this will give wrong results when the timer restarts if	*/
/*			we call Int_AddRelativeInterruptWithOffset. We use a modulo to	*/
/*			limit PendingCyclesOver to not more than the number of cycles	*/
/*			of one int (which means we "skip" the ints that	could not be	*/
/*			processed).							*/
/* 2008/03/08	[NP]	Add traces when writing to vector register fffa17.		*/
/*			Use M68000_INT_MFP when calling M68000_Exception().		*/
/* 2008/04/17	[NP]	Handle the case where Timer B is in event count mode and the	*/
/*			content of $fffa21 is updated by the end of line signal while a	*/
/*			read instruction at addr $fffa21 occurs at the same time (before*/
/*			calling MFP_TimerB_EventCount_Interrupt).			*/
/*			In that case, we need to return MFP_TB_MAINCOUNTER - 1.		*/
/*			(fix B.I.G. Demo Screen 1).					*/
/*			FIXME : this should be handled by Cycles_GetCounterOnReadAccess	*/
/*			but it's not correctly implemented at the moment.		*/
/* 2008/04/20	[NP]	In the TRACE call in 'MFP_Exception', replace 'get_long' by	*/
/*			'STMemory_ReadLong' because 'get_long' produced a bus error	*/
/*			if we were not already in supervisor mode when the mfp exception*/
/*			occured. This could cause bus error when restoring snapshot	*/
/*			of a gemdos program for example if trace mode was activated.	*/
/* 2008/07/12	[NP]	When stopping an active timer just when the internal data	*/
/*			counter is going from 1 to 0, the internal data counter will be	*/
/*			set to 0 (=256) instead of being reloaded with the original	*/
/*			data value. In case no new value is written to the data reg,	*/
/*			this means a write > 0 to the control reg will restart the timer*/
/*			with a counter of 256 ! (fix timer saving routine used by	*/
/*			ST Cnx in the Punish Your Machine and the Froggies Over The	*/
/*			Fence (although this routine is in fact buggy)).		*/
/* 2008/09/13	[NP]	Add some traces when stopping a timer and changing data reg.	*/
/*			Don't apply timer D patch if timer D ctrl reg is 0.		*/
/* 2008/10/04	[NP]	In MFP_TimerBData_ReadByte, test for overlap only when nHBL	*/
/*			is between nStartHBL and nEndHBL (fix Wolfenstein 3D intro).	*/
/*			In event count mode for timer A and B, set data reg to 255 when	*/
/*			data reg was 0 (which in fact means 256).			*/
/* 2008/10/16	[NP]	No need to set data reg to 255 when decrementing a data reg that*/
/*			was 0, this is already what is implicitly done, because data	*/
/*			reg for timer A/B is Uint8 (revert 2008/10/04 changes).		*/
/* 2008/12/11	[NP]	In MFP_CheckPendingInterrupts(), returns TRUE or FALSE instead	*/
/*			of void, depending on whether at least one MFP interrupt was	*/
/*			allowed or not.							*/
/* 2009/03/28	[NP]	Handle bit 3 of AER for timer B (fix Seven Gates Of Jambala).	*/


const char MFP_fileid[] = "Hatari mfp.c : " __DATE__ " " __TIME__;

#include "main.h"
#include "configuration.h"
#include "dmaSnd.h"
#include "fdc.h"
#include "ikbd.h"
#include "int.h"
#include "ioMem.h"
#include "joy.h"
#include "m68000.h"
#include "memorySnapShot.h"
#include "mfp.h"
#include "psg.h"
#include "rs232.h"
#include "sound.h"
#include "stMemory.h"
#include "tos.h"
#include "vdi.h"
#include "video.h"


/*
  MFP interrupt channel circuit:-

  EdgeRegister   EnableRegister                         MaskRegister             SBit
        |                |                                     |                     |
        |                |                                     |                     |          ------------------------
        |                |         ------------------------    ---\                  |---\      |                      |
        |                o--\      |                      |        AND---o----------------AND---| S InterruptInService |
        ---\             |   AND---| S InterruptPending O |-------/      |           |---/      |                      |
            XOR----------)--/      |          R           |              |           |          ------------------------
Input -----/             |         ------------------------              |           |
                         |                    |                   InterruptRequest   |
                        NOT                  OR                                      |
                         |                  |  |                                     |
                         --------------------  --------------------------------------o--- PassVector
*/


/*-----------------------------------------------------------------------*/

/* MFP Registers */
Uint8 MFP_GPIP;                     /* General Purpose Pins */
Uint8 MFP_VR;                       /* Vector Register  0xfffa17 */
Uint8 MFP_IERA,MFP_IERB;            /* Interrupt Enable Registers A,B  0xfffa07,0xfffa09 */
Uint8 MFP_IPRA,MFP_IPRB;            /* Interrupt Pending Registers A,B  0xfffa0b,0xfffa0d */
Uint8 MFP_TACR,MFP_TBCR;            /* Timer A,B Control Registers */

static Uint8 MFP_TCDCR;             /* C+D Control Registers */
static Uint8 MFP_AER,MFP_DDR;       /* Active Edge Register, Data Direction Register */
static Uint8 MFP_ISRA,MFP_ISRB;     /* Interrupt In-Service Registers A,B  0xfffa0f,0xfffa11 */
static Uint8 MFP_IMRA,MFP_IMRB;     /* Interrupt Mask Registers A,B  0xfffa13,0xfffa15 */
static Uint8 MFP_TADR,MFP_TBDR;     /* Timer A,B Data Registers */
static Uint8 MFP_TCDR,MFP_TDDR;     /* Timer C,D Data Registers */
static Uint8 MFP_TA_MAINCOUNTER;    /* Timer A Main Counter (internal to MFP) */
static Uint8 MFP_TB_MAINCOUNTER;    /* Timer B Main Counter */
static Uint8 MFP_TC_MAINCOUNTER;    /* Timer C Main Counter (these are temp's, set when read as) */
static Uint8 MFP_TD_MAINCOUNTER;    /* Timer D Main Counter (as done via interrupts) */

/* CPU clock cycle counts for each timer */
static int TimerAClockCycles=0;
static int TimerBClockCycles=0;
static int TimerCClockCycles=0;
static int TimerDClockCycles=0;

/* If a timer is stopped then restarted later without writing to the data register, */
/* we must resume the timer from where we left in the interrupts table, instead of */
/* computing a new number of clock cycles to restart the interrupt. */
static bool TimerACanResume = FALSE;
static bool TimerBCanResume = FALSE;
static bool TimerCCanResume = FALSE;
static bool TimerDCanResume = FALSE;

bool bAppliedTimerDPatch;           /* TRUE if the Timer-D patch has been applied */
static int nTimerDFakeValue;        /* Faked Timer-D data register for the Timer-D patch */

static int PendingCyclesOver = 0;   /* >= 0 value, used to "loop" a timer when data counter reaches 0 */

static const Uint16 MFPDiv[] =
{
	0,
	4,
	10,
	16,
	50,
	64,
	100,
	200
};

/* Convert data/ctrl register to a number of mfp cycles */
#define MFP_REG_TO_CYCLES(data,ctrl)	( data * MFPDiv[ ctrl&0x7 ] )
/* Determine the data register corresponding to a number of mfp cycles/ctrl register */
/* (we round to the closest higher integer) */
#define MFP_CYCLE_TO_REG(cyc,ctrl)	( ( cyc + MFPDiv[ ctrl&0x7 ] - 1 ) / MFPDiv[ ctrl&0x7 ] )
//#define MFP_CYCLE_TO_REG(cyc,ctrl)	( cyc / MFPDiv[ ctrl&0x7 ] )


/*-----------------------------------------------------------------------*/
/**
 * Reset all MFP variables and start interrupts on their way!
 */
void MFP_Reset(void)
{
	/* Reset MFP internal variables */

	bAppliedTimerDPatch = FALSE;

	MFP_GPIP = 0xff;
	MFP_AER = MFP_DDR = 0;
	MFP_IERA = MFP_IERB = 0;
	MFP_IPRA = MFP_IPRB = 0;
	MFP_ISRA = MFP_ISRB = 0;
	MFP_IMRA = MFP_IMRB = 0;
	MFP_VR = 0;
	MFP_TACR = MFP_TBCR = MFP_TCDCR = 0;
	MFP_TADR = MFP_TBDR = 0;
	MFP_TCDR = MFP_TDDR = 0;
	MFP_TA_MAINCOUNTER = MFP_TB_MAINCOUNTER = 0;
	MFP_TC_MAINCOUNTER = MFP_TD_MAINCOUNTER = 0;

	/* Clear counters */
	TimerAClockCycles = TimerBClockCycles = 0;
	TimerCClockCycles = TimerDClockCycles = 0;
}


/*-----------------------------------------------------------------------*/
/**
 * Save/Restore snapshot of local variables('MemorySnapShot_Store' handles type)
 */
void MFP_MemorySnapShot_Capture(bool bSave)
{
	/* Save/Restore details */
	MemorySnapShot_Store(&MFP_GPIP, sizeof(MFP_GPIP));
	MemorySnapShot_Store(&MFP_AER, sizeof(MFP_AER));
	MemorySnapShot_Store(&MFP_DDR, sizeof(MFP_DDR));
	MemorySnapShot_Store(&MFP_IERA, sizeof(MFP_IERA));
	MemorySnapShot_Store(&MFP_IERB, sizeof(MFP_IERB));
	MemorySnapShot_Store(&MFP_IPRA, sizeof(MFP_IPRA));
	MemorySnapShot_Store(&MFP_IPRB, sizeof(MFP_IPRB));
	MemorySnapShot_Store(&MFP_ISRA, sizeof(MFP_ISRA));
	MemorySnapShot_Store(&MFP_ISRB, sizeof(MFP_ISRB));
	MemorySnapShot_Store(&MFP_IMRA, sizeof(MFP_IMRA));
	MemorySnapShot_Store(&MFP_IMRB, sizeof(MFP_IMRB));
	MemorySnapShot_Store(&MFP_VR, sizeof(MFP_VR));
	MemorySnapShot_Store(&MFP_TACR, sizeof(MFP_TACR));
	MemorySnapShot_Store(&MFP_TBCR, sizeof(MFP_TBCR));
	MemorySnapShot_Store(&MFP_TCDCR, sizeof(MFP_TCDCR));
	MemorySnapShot_Store(&MFP_TADR, sizeof(MFP_TADR));
	MemorySnapShot_Store(&MFP_TBDR, sizeof(MFP_TBDR));
	MemorySnapShot_Store(&MFP_TCDR, sizeof(MFP_TCDR));
	MemorySnapShot_Store(&MFP_TDDR, sizeof(MFP_TDDR));
	MemorySnapShot_Store(&MFP_TA_MAINCOUNTER, sizeof(MFP_TA_MAINCOUNTER));
	MemorySnapShot_Store(&MFP_TB_MAINCOUNTER, sizeof(MFP_TB_MAINCOUNTER));
	MemorySnapShot_Store(&MFP_TC_MAINCOUNTER, sizeof(MFP_TC_MAINCOUNTER));
	MemorySnapShot_Store(&MFP_TD_MAINCOUNTER, sizeof(MFP_TD_MAINCOUNTER));
	MemorySnapShot_Store(&TimerAClockCycles, sizeof(TimerAClockCycles));
	MemorySnapShot_Store(&TimerBClockCycles, sizeof(TimerBClockCycles));
	MemorySnapShot_Store(&TimerCClockCycles, sizeof(TimerCClockCycles));
	MemorySnapShot_Store(&TimerDClockCycles, sizeof(TimerDClockCycles));
	MemorySnapShot_Store(&TimerACanResume, sizeof(TimerACanResume));
	MemorySnapShot_Store(&TimerBCanResume, sizeof(TimerBCanResume));
	MemorySnapShot_Store(&TimerCCanResume, sizeof(TimerCCanResume));
	MemorySnapShot_Store(&TimerDCanResume, sizeof(TimerDCanResume));
}


/*-----------------------------------------------------------------------*/
/**
 * Call MFP interrupt - NOTE when the MFP is in Auto interrupt (AEI), the MFP
 * puts the interrupt number on the data bus and then the 68000 reads it, multiplies
 * it by 4 and adds in a base(usually 0x100) to give the vector. Some programs
 * change this offset, eg RoboCod. This offset is stored in the top 4 bits of register
 * 0xfffa17(0x40 is the default=0x100)
 * Many thanks to Steve Bak for that one!
 */
static void MFP_Exception(int Interrupt)
{
	unsigned int Vec;

	Vec = (unsigned int)(MFP_VR&0xf0)<<2;
	Vec += Interrupt<<2;

	if (LOG_TRACE_LEVEL(TRACE_MFP_EXCEPTION))
	{
		int nFrameCycles = Cycles_GetCounter(CYCLES_COUNTER_VIDEO);
		int nLineCycles = nFrameCycles % nCyclesPerLine;
		LOG_TRACE_PRINT("mfp excep int=%d vec=0x%x new_pc=0x%x video_cyc=%d %d@%d\n" ,
			Interrupt, Vec, STMemory_ReadLong ( Vec ), nFrameCycles, nLineCycles, nHBL );
	}

	M68000_Exception ( Vec , M68000_EXCEPTION_SRC_INT_MFP );
}


/*-----------------------------------------------------------------------*/
/**
 * This is called whenever the MFP_IPRA or MFP_IPRB registers are modified.
 * We set the special flag SPCFLAG_MFP accordingly (to say if an MFP interrupt
 * is to be checked) so we only have one compare during the decode
 * instruction loop.
 */
static void MFP_UpdateFlags(void)
{
	if (MFP_IPRA|MFP_IPRB)
	{
		M68000_SetSpecial(SPCFLAG_MFP);
	}
	else
	{
		M68000_UnsetSpecial(SPCFLAG_MFP);
	}
}


/*-----------------------------------------------------------------------*/
/**
 * Test interrupt request to see if can cause exception,return TRUE if pass vector
 */
static bool MFP_InterruptRequest(int nMfpException, Uint8 Bit, Uint8 *pPendingReg, Uint8 MaskRegister,
                                 Uint8 PriorityMaskLow, Uint8 PriorityMaskHigh, Uint8 *pInServiceReg)
{
	/* Are any higher priority interupts in service? */
	if (((MFP_ISRA&PriorityMaskLow) == 0) && ((MFP_ISRB&PriorityMaskHigh) == 0))
	{
		/* Is masked? */
		if (MaskRegister&Bit)
		{
			/* CPU allows interrupt of an MFP level? */
			if (6 > FIND_IPL)
			{
				*pPendingReg &= ~Bit;           /* Clear pending bit */
				MFP_UpdateFlags();

				/* Are we in 'auto' interrupt or 'manual'? */
				if (MFP_VR&0x08)                /* Software End-of-Interrupt (SEI) */
					*pInServiceReg |= Bit;      /* Set interrupt in service register */
				else
					*pInServiceReg &= ~Bit;     /* Clear interrupt in service register */

				/* Call interrupt, adds in base (default 0x100) */
				MFP_Exception(nMfpException);
				return TRUE;
			}
		}
	}

	return FALSE;
}


/*-----------------------------------------------------------------------*/
/**
 * Check 'pending' registers to see if any MFP interrupts need servicing.
 * Request interrupt if necessary.
 * Return TRUE if at least one MFP interrupt was allowed, else return FALSE.
 */
bool MFP_CheckPendingInterrupts(void)
{
	int	InterruptPossible;


	if ((MFP_IPRA & 0xb5) == 0 && (MFP_IPRB & 0xfb) == 0)
	{
		/* Should never get here, but if do just clear flag (see 'MFP_UpdateFlags') */
		M68000_UnsetSpecial(SPCFLAG_MFP);
		return FALSE;
	}


	InterruptPossible = FALSE;

	if (MFP_IPRA & MFP_TIMER_GPIP7_BIT)   /* Check MFP GPIP7 interrupt (bit 7) */
		InterruptPossible |= MFP_InterruptRequest(MFP_EXCEPT_GPIP7, MFP_TIMER_GPIP7_BIT, &MFP_IPRA, MFP_IMRA, 0x80, 0x00, &MFP_ISRA);

	if (MFP_IPRA & MFP_TIMER_A_BIT)       /* Check Timer A (bit 5) */
		InterruptPossible |= MFP_InterruptRequest(MFP_EXCEPT_TIMERA, MFP_TIMER_A_BIT, &MFP_IPRA, MFP_IMRA, 0xe0, 0x00, &MFP_ISRA);

	if (MFP_IPRA & MFP_RCVBUFFULL_BIT)    /* Check Receive buffer full (bit 4) */
		InterruptPossible |= MFP_InterruptRequest(MFP_EXCEPT_RECBUFFULL, MFP_RCVBUFFULL_BIT, &MFP_IPRA, MFP_IMRA, 0xf0, 0x00, &MFP_ISRA);

	if (MFP_IPRA & MFP_TRNBUFEMPTY_BIT)   /* Check transmit buffer empty (bit 2) */
		InterruptPossible |= MFP_InterruptRequest(MFP_EXCEPT_TRANSBUFFEMPTY, MFP_TRNBUFEMPTY_BIT, &MFP_IPRA, MFP_IMRA, 0xfc, 0x00, &MFP_ISRA);

	if (MFP_IPRA & MFP_TIMER_B_BIT)       /* Check Timer B (bit 0) */
		InterruptPossible |= MFP_InterruptRequest(MFP_EXCEPT_TIMERB, MFP_TIMER_B_BIT, &MFP_IPRA, MFP_IMRA, 0xff, 0x00, &MFP_ISRA);


	if (MFP_IPRB & MFP_FDCHDC_BIT)        /* Check FDC (bit 7) */
		InterruptPossible |= MFP_InterruptRequest(MFP_EXCEPT_GPIP5, MFP_FDCHDC_BIT, &MFP_IPRB, MFP_IMRB, 0xff, 0x80, &MFP_ISRB);

	if (MFP_IPRB & MFP_ACIA_BIT)          /* Check ACIA (Keyboard or MIDI) (bit 6) */
		InterruptPossible |= MFP_InterruptRequest(MFP_EXCEPT_ACIA, MFP_ACIA_BIT, &MFP_IPRB, MFP_IMRB, 0xff, 0xc0, &MFP_ISRB);

	if (MFP_IPRB & MFP_TIMER_C_BIT)       /* Check Timer C (bit 5) */
		InterruptPossible |= MFP_InterruptRequest(MFP_EXCEPT_TIMERC, MFP_TIMER_C_BIT, &MFP_IPRB, MFP_IMRB, 0xff, 0xe0, &MFP_ISRB);

	if (MFP_IPRB & MFP_TIMER_D_BIT)       /* Check Timer D (bit 4) */
		InterruptPossible |= MFP_InterruptRequest(MFP_EXCEPT_TIMERD, MFP_TIMER_D_BIT, &MFP_IPRB, MFP_IMRB, 0xff, 0xf0, &MFP_ISRB);

	if (MFP_IPRB & MFP_GPU_DONE_BIT)      /* Check GPU done (bit 3) */
		InterruptPossible |= MFP_InterruptRequest(MFP_EXCEPT_GPIP3, MFP_GPU_DONE_BIT, &MFP_IPRB, MFP_IMRB, 0xff, 0xf8, &MFP_ISRB);

	if (MFP_IPRB & MFP_GPIP_1_BIT)        /* Check (Falcon) Centronics ACK / (ST) RS232 DCD (bit 1) */
		InterruptPossible |= MFP_InterruptRequest(MFP_EXCEPT_GPIP1, MFP_GPIP_1_BIT, &MFP_IPRB, MFP_IMRB, 0xff, 0xfe, &MFP_ISRB);

	if (MFP_IPRB & MFP_GPIP_0_BIT)        /* Check Centronics BUSY (bit 0) */
		InterruptPossible |= MFP_InterruptRequest(MFP_EXCEPT_GPIP0, MFP_GPIP_0_BIT, &MFP_IPRB, MFP_IMRB, 0xff, 0xff, &MFP_ISRB);

	return InterruptPossible;
}


/*-----------------------------------------------------------------------*/
/**
 * Interrupt Channel is active, set pending bit so can be serviced
 */
void MFP_InputOnChannel(Uint8 Bit, Uint8 EnableBit, Uint8 *pPendingReg)
{
	/* Input has occurred on MFP channel, set interrupt pending to request interrupt when able */
	if (EnableBit&Bit)
		*pPendingReg |= Bit;           /* Set bit */
	else
		*pPendingReg &= ~Bit;          /* Clear bit */
	MFP_UpdateFlags();
}


/*-----------------------------------------------------------------------*/
/**
 * Generate Timer A Interrupt when in Event Count mode
 */
void MFP_TimerA_EventCount_Interrupt(void)
{
	if (MFP_TA_MAINCOUNTER == 1)			/* Timer expired? If so, generate interrupt */
	{
		MFP_TA_MAINCOUNTER = MFP_TADR;		/* Reload timer from data register */

		/* Acknowledge in MFP circuit, pass bit,enable,pending */
		MFP_InputOnChannel(MFP_TIMER_A_BIT,MFP_IERA,&MFP_IPRA);
	}
	else
	{
		MFP_TA_MAINCOUNTER--;			/* Decrement timer main counter */
		/* As MFP_TA_MAINCOUNTER is Uint8, when we decrement MFP_TA_MAINCOUNTER=0 */
		/* we go to MFP_TA_MAINCOUNTER=255, which is the wanted behaviour because */
		/* data reg = 0 means 256 in fact. So, the next 2 lines are redundant. */
/*		if ( MFP_TA_MAINCOUNTER < 0 )
			MFP_TA_MAINCOUNTER = 255;
*/
	}
}


/*-----------------------------------------------------------------------*/
/**
 * Generate Timer B Interrupt when in Event Count mode
 */
void MFP_TimerB_EventCount_Interrupt(void)
{
	LOG_TRACE(TRACE_VIDEO_HBL , "mfp/video timer B new event count %d\n" , MFP_TB_MAINCOUNTER-1 );

	if (MFP_TB_MAINCOUNTER == 1)			/* Timer expired? If so, generate interrupt */
	{
		MFP_TB_MAINCOUNTER = MFP_TBDR;		/* Reload timer from data register */

		/* Acknowledge in MFP circuit, pass bit,enable,pending */
		MFP_InputOnChannel(MFP_TIMER_B_BIT,MFP_IERA,&MFP_IPRA);
	}
	else
	{
		MFP_TB_MAINCOUNTER--;			/* Decrement timer main counter */
		/* As MFP_TB_MAINCOUNTER is Uint8, when we decrement MFP_TB_MAINCOUNTER=0 */
		/* we go to MFP_TB_MAINCOUNTER=255, which is the wanted behaviour because */
		/* data reg = 0 means 256 in fact. So, the next 2 lines are redundant. */
/*		if ( MFP_TB_MAINCOUNTER < 0 )
			MFP_TB_MAINCOUNTER = 255;
*/
	}
}


/*-----------------------------------------------------------------------*/
/**
 * Start Timer A or B - EventCount mode is done in HBL handler to time correctly
 */
static int MFP_StartTimer_AB(Uint8 TimerControl, Uint16 TimerData, interrupt_id Handler,
                             bool bFirstTimer, bool *pTimerCanResume)
{
	int TimerClockCycles = 0;

	/* Is timer in delay mode (ctrl = 0-7) ? */
	/* If we are in event-count mode (ctrl = 8) ignore this (done on HBL) */
	if (TimerControl <= 7)
	{
		/* Find number of CPU cycles for when timer is due (include preset
		 * and counter). As timer occurs very often we multiply by counter
		 * to speed up emulator */
		if (TimerData == 0)             /* Data=0 is actually Data=256 */
			TimerData = 256;
		TimerClockCycles = MFP_REG_TO_CYCLES ( TimerData, TimerControl );

		if (LOG_TRACE_LEVEL(TRACE_MFP_START))
		{
			int nFrameCycles = Cycles_GetCounter(CYCLES_COUNTER_VIDEO);
			int nLineCycles = nFrameCycles % nCyclesPerLine;
			LOG_TRACE_PRINT("mfp start AB handler=%d data=%d ctrl=%d timer_cyc=%d pending_cyc=%d video_cyc=%d %d@%d pc=%x instr_cyc=%d first=%s resume=%s\n",
			                Handler, TimerData, TimerControl, TimerClockCycles, PendingCyclesOver,
			                nFrameCycles, nLineCycles, nHBL, M68000_GetPC(), CurrentInstrCycles,
			                bFirstTimer?"true":"false", *pTimerCanResume?"true":"false");
		}

		/* And add to our internal interrupt list, if timer cycles is zero
		 * then timer is stopped */
		Int_RemovePendingInterrupt(Handler);
		if (TimerClockCycles)
		{
			if ( ( *pTimerCanResume == TRUE ) && ( bFirstTimer == TRUE ) )	/* we can't resume if the timer is auto restarting after an interrupt */
			{
				Int_ResumeStoppedInterrupt ( Handler );
			}
			else
			{
				int	AddCurCycles = INT_CONVERT_TO_INTERNAL ( CurrentInstrCycles + nWaitStateCycles - 4 , INT_CPU_CYCLE );

				/* Start timer from now? If not continue timer using PendingCycleOver */
				if (bFirstTimer)
					Int_AddRelativeInterruptWithOffset(TimerClockCycles, INT_MFP_CYCLE, Handler, AddCurCycles);
				else
				{
					int	TimerClockCyclesInternal = INT_CONVERT_TO_INTERNAL ( TimerClockCycles , INT_MFP_CYCLE );

					/* In case we miss more than one int, we must correct the delay for the next one */
					if ( PendingCyclesOver > TimerClockCyclesInternal )
						PendingCyclesOver = PendingCyclesOver % TimerClockCyclesInternal;

					Int_AddRelativeInterruptWithOffset(TimerClockCycles, INT_MFP_CYCLE, Handler, -PendingCyclesOver);
				}

				*pTimerCanResume = TRUE;		/* timer was set, resume is possible if stop/start it later */
			}
		}

		else	/* Ctrl was 0 -> timer is stopped */
		{
			/* do nothing, only print some traces */
			if (LOG_TRACE_LEVEL(TRACE_MFP_START))
			{
				int nFrameCycles = Cycles_GetCounter(CYCLES_COUNTER_VIDEO);
				int nLineCycles = nFrameCycles % nCyclesPerLine;
				LOG_TRACE_PRINT("mfp stop AB handler=%d data=%d ctrl=%d timer_cyc=%d pending_cyc=%d video_cyc=%d %d@%d pc=%x instr_cyc=%d first=%s resume=%s\n",
				                Handler, TimerData, TimerControl, TimerClockCycles, PendingCyclesOver,
				                nFrameCycles, nLineCycles, nHBL, M68000_GetPC(), CurrentInstrCycles,
				                bFirstTimer?"true":"false", *pTimerCanResume?"true":"false");
			}
		}
	}

	else	/* timer control > 7 */
	{
		/* Make sure no outstanding interrupts in list if channel is disabled */
		Int_RemovePendingInterrupt(Handler);
	}

	if (TimerControl == 8 )				/* event count mode */
	{
		if ( Handler == INTERRUPT_MFP_TIMERB )		/* we're starting timer B event count mode */
		{
			/* Store start cycle for handling interrupt in video.c */
			TimerBEventCountCycleStart = Cycles_GetCounterOnWriteAccess(CYCLES_COUNTER_VIDEO);
		}

		if (LOG_TRACE_LEVEL(TRACE_MFP_START))
		{
			int nFrameCycles = Cycles_GetCounter(CYCLES_COUNTER_VIDEO);
			int nLineCycles = nFrameCycles % nCyclesPerLine;
			LOG_TRACE_PRINT("mfp start AB handler=%d data=%d ctrl=%d timer_cyc=%d pending_cyc=%d video_cyc=%d %d@%d pc=%x instr_cyc=%d first=%s resume=%s\n",
			                Handler, TimerData, TimerControl, TimerClockCycles, PendingCyclesOver,
			                nFrameCycles, nLineCycles, nHBL, M68000_GetPC(), CurrentInstrCycles,
			                bFirstTimer?"true":"false", *pTimerCanResume?"true":"false");
		}


	}

	return TimerClockCycles;
}


/*-----------------------------------------------------------------------*/
/**
 * Start Timer C or D
 */
static int MFP_StartTimer_CD(Uint8 TimerControl, Uint16 TimerData, interrupt_id Handler,
                             bool bFirstTimer, bool *pTimerCanResume)
{
	int TimerClockCycles = 0;

	/* Is timer in delay mode ? */
	if ((TimerControl&0x7) != 0)
	{
		/* Find number of cycles for when timer is due (include preset and
		 * counter). As timer occurs very often we multiply by counter to
		 * speed up emulator */
		if (TimerData == 0)             /* Data=0 is actually Data=256 */
			TimerData = 256;
		TimerClockCycles = MFP_REG_TO_CYCLES ( TimerData, TimerControl );

		if ( LOG_TRACE_LEVEL( TRACE_MFP_START ) )
		{
			int nFrameCycles = Cycles_GetCounter(CYCLES_COUNTER_VIDEO);
			int nLineCycles = nFrameCycles % nCyclesPerLine;
			LOG_TRACE_PRINT("mfp start CD handler=%d data=%d ctrl=%d timer_cyc=%d pending_cyc=%d video_cyc=%d %d@%d pc=%x instr_cyc=%d first=%s resume=%s\n" ,
			                     Handler, TimerData, TimerControl, TimerClockCycles, PendingCyclesOver,
			                     nFrameCycles, nLineCycles, nHBL, M68000_GetPC(), CurrentInstrCycles,
			                     bFirstTimer?"true":"false" , *pTimerCanResume?"true":"false" );
		}

		/* And add to our internal interrupt list, if timer cycles is zero
		 * then timer is stopped */
		Int_RemovePendingInterrupt(Handler);
		if (TimerClockCycles)
		{
			if ( ( *pTimerCanResume == TRUE ) && ( bFirstTimer == TRUE ) )	/* we can't resume if the timer is auto restarting after an interrupt */
			{
				Int_ResumeStoppedInterrupt ( Handler );
			}
			else
			{
				int	AddCurCycles = INT_CONVERT_TO_INTERNAL ( CurrentInstrCycles + nWaitStateCycles - 4 , INT_CPU_CYCLE );

				/* Start timer from now? If not continue timer using PendingCycleOver */
				if (bFirstTimer)
					Int_AddRelativeInterruptWithOffset(TimerClockCycles, INT_MFP_CYCLE, Handler, AddCurCycles);
				else
				{
					int	TimerClockCyclesInternal = INT_CONVERT_TO_INTERNAL ( TimerClockCycles , INT_MFP_CYCLE );

					/* In case we miss more than one int, we must correct the delay for the next one */
					if ( PendingCyclesOver > TimerClockCyclesInternal )
						PendingCyclesOver = PendingCyclesOver % TimerClockCyclesInternal;

					Int_AddRelativeInterruptWithOffset(TimerClockCycles, INT_MFP_CYCLE, Handler, -PendingCyclesOver);
				}

				*pTimerCanResume = TRUE;		/* timer was set, resume is possible if stop/start it later */
			}
		}
	}

	else	/* timer control is 0 */
	{
		if ( LOG_TRACE_LEVEL( TRACE_MFP_START ) )
		{
			int nFrameCycles = Cycles_GetCounter(CYCLES_COUNTER_VIDEO);
			int nLineCycles = nFrameCycles % nCyclesPerLine;
			LOG_TRACE_PRINT("mfp stop CD handler=%d data=%d ctrl=%d timer_cyc=%d pending_cyc=%d video_cyc=%d %d@%d pc=%x instr_cyc=%d first=%s resume=%s\n" ,
			                     Handler, TimerData, TimerControl, TimerClockCycles, PendingCyclesOver,
			                     nFrameCycles, nLineCycles, nHBL, M68000_GetPC(), CurrentInstrCycles,
			                     bFirstTimer?"true":"false" , *pTimerCanResume?"true":"false" );
		}

		/* Make sure no outstanding interrupts in list if channel is disabled */
		Int_RemovePendingInterrupt(Handler);
	}

	return TimerClockCycles;
}


/*-----------------------------------------------------------------------*/
/**
 * Read Timer A or B - If in EventCount MainCounter already has correct value
 */
static Uint8 MFP_ReadTimer_AB(Uint8 TimerControl, Uint8 MainCounter, int TimerCycles, interrupt_id Handler, bool TimerIsStopping)
{
//	int TimerCyclesPassed;

	/* Find TimerAB count, if no interrupt or not in delay mode assume
	 * in Event Count mode so already up-to-date as kept by HBL */
	if (Int_InterruptActive(Handler) && (TimerControl > 0) && (TimerControl <= 7))
	{
		/* Find cycles passed since last interrupt */
		//TimerCyclesPassed = TimerCycles - Int_FindCyclesPassed ( Handler, INT_MFP_CYCLE );
		MainCounter = MFP_CYCLE_TO_REG ( Int_FindCyclesPassed ( Handler, INT_MFP_CYCLE ), TimerControl );
		//fprintf ( stderr , "mfp read AB passed %d count %d\n" , TimerCyclesPassed, MainCounter );
	}

	/* If the timer is stopped when the internal mfp data reg is already < 1 */
	/* then the data reg will be 0 (=256) next time the timer will be restarted */
	/* if no write is made to the data reg before */
	if ( TimerIsStopping )
	{
		if ( Int_FindCyclesPassed ( Handler, INT_MFP_CYCLE ) < MFP_REG_TO_CYCLES ( 1 , TimerControl ) )
		{
			MainCounter = 0;			/* internal mfp counter becomes 0 (=256) */
			LOG_TRACE(TRACE_MFP_READ , "mfp read AB handler=%d stopping timer while data reg between 1 and 0 : forcing data to 256\n" ,
					Handler );
		}
	}

	if ( LOG_TRACE_LEVEL( TRACE_MFP_READ ) )
	{
		int nFrameCycles = Cycles_GetCounter(CYCLES_COUNTER_VIDEO);
		int nLineCycles = nFrameCycles % nCyclesPerLine;
		LOG_TRACE_PRINT("mfp read AB handler=%d data=%d ctrl=%d timer_cyc=%d video_cyc=%d %d@%d pc=%x instr_cyc=%d\n" ,
		                     Handler, MainCounter, TimerControl, TimerCycles,
		                     nFrameCycles, nLineCycles, nHBL, M68000_GetPC(), CurrentInstrCycles );
	}

	return MainCounter;
}


/*-----------------------------------------------------------------------*/
/**
 * Read Timer C or D
 */
static Uint8 MFP_ReadTimerCD(Uint8 TimerControl, Uint8 TimerData, Uint8 MainCounter, int TimerCycles, interrupt_id Handler, bool TimerIsStopping)
{
//	int TimerCyclesPassed;

	/* Find TimerCD count. If timer is off, MainCounter already contains
	 * the latest value */
	if (Int_InterruptActive(Handler))
	{
		/* Find cycles passed since last interrupt */
		//TimerCyclesPassed = TimerCycles - Int_FindCyclesPassed ( Handler, INT_MFP_CYCLE );
		MainCounter = MFP_CYCLE_TO_REG ( Int_FindCyclesPassed ( Handler, INT_MFP_CYCLE ), TimerControl);
		//fprintf ( stderr , "mfp read CD passed %d count %d\n" , TimerCyclesPassed, MainCounter );
	}

	/* If the timer is stopped when the internal mfp data reg is already < 1 */
	/* then the data reg will be 0 (=256) next time the timer will be restarted */
	/* if no write is made to the data reg before */
	if ( TimerIsStopping )
	{
		if ( Int_FindCyclesPassed ( Handler, INT_MFP_CYCLE ) < MFP_REG_TO_CYCLES ( 1 , TimerControl ) )
		{
			MainCounter = 0;			/* internal mfp counter becomes 0 (=256) */
			LOG_TRACE(TRACE_MFP_READ , "mfp read CD handler=%d stopping timer while data reg between 1 and 0 : forcing data to 256\n" ,
					Handler );
		}
	}

	if ( LOG_TRACE_LEVEL( TRACE_MFP_READ ) )
	{
		int nFrameCycles = Cycles_GetCounter(CYCLES_COUNTER_VIDEO);
		int nLineCycles = nFrameCycles % nCyclesPerLine;
		LOG_TRACE_PRINT("mfp read CD handler=%d data=%d ctrl=%d timer_cyc=%d video_cyc=%d %d@%d pc=%x instr_cyc=%d\n" ,
		                     Handler, MainCounter, TimerControl, TimerCycles,
		                     nFrameCycles, nLineCycles, nHBL, M68000_GetPC(), CurrentInstrCycles );
	}

	return MainCounter;
}


/*-----------------------------------------------------------------------*/
/**
 * Start Timer A
 */
static void MFP_StartTimerA(void)
{
	TimerAClockCycles = MFP_StartTimer_AB(MFP_TACR, MFP_TA_MAINCOUNTER,
	                                      INTERRUPT_MFP_TIMERA, TRUE, &TimerACanResume);
}


/*-----------------------------------------------------------------------*/
/**
 * Read Timer A
 */
static void MFP_ReadTimerA(bool TimerIsStopping)
{
	MFP_TA_MAINCOUNTER = MFP_ReadTimer_AB(MFP_TACR, MFP_TA_MAINCOUNTER,
	                                      TimerAClockCycles, INTERRUPT_MFP_TIMERA, TimerIsStopping);
}


/*-----------------------------------------------------------------------*/
/**
 * Start Timer B
 * (This does not start the EventCount mode time as this is taken care
 *  of by the HBL)
 */
static void MFP_StartTimerB(void)
{
	TimerBClockCycles = MFP_StartTimer_AB(MFP_TBCR, MFP_TB_MAINCOUNTER,
	                                      INTERRUPT_MFP_TIMERB, TRUE, &TimerBCanResume);
}


/*-----------------------------------------------------------------------*/
/**
 * Read Timer B
 */
static void MFP_ReadTimerB(bool TimerIsStopping)
{
	MFP_TB_MAINCOUNTER = MFP_ReadTimer_AB(MFP_TBCR, MFP_TB_MAINCOUNTER,
	                                      TimerBClockCycles, INTERRUPT_MFP_TIMERB, TimerIsStopping);
}


/*-----------------------------------------------------------------------*/
/**
 * Start Timer C
 */
static void MFP_StartTimerC(void)
{
	TimerCClockCycles = MFP_StartTimer_CD((MFP_TCDCR>>4)&7, MFP_TC_MAINCOUNTER,
	                                      INTERRUPT_MFP_TIMERC , TRUE, &TimerCCanResume);
}


/*-----------------------------------------------------------------------*/
/**
 * Read Timer C
 */
static void MFP_ReadTimerC(bool TimerIsStopping)
{
	MFP_TC_MAINCOUNTER = MFP_ReadTimerCD((MFP_TCDCR>>4)&7, MFP_TCDR, MFP_TC_MAINCOUNTER,
	                                     TimerCClockCycles, INTERRUPT_MFP_TIMERC, TimerIsStopping);
}


/*-----------------------------------------------------------------------*/
/**
 * Start Timer D
 */
static void MFP_StartTimerD(void)
{
	TimerDClockCycles = MFP_StartTimer_CD(MFP_TCDCR&7, MFP_TD_MAINCOUNTER,
	                                      INTERRUPT_MFP_TIMERD, TRUE, &TimerDCanResume);
}


/*-----------------------------------------------------------------------*/
/**
 * Read Timer D
 */
static void MFP_ReadTimerD(bool TimerIsStopping)
{
	MFP_TD_MAINCOUNTER = MFP_ReadTimerCD(MFP_TCDCR&7, MFP_TDDR, MFP_TD_MAINCOUNTER,
	                                     TimerDClockCycles, INTERRUPT_MFP_TIMERD, TimerIsStopping);
}


/*-----------------------------------------------------------------------*/
/**
 * Handle Timer A Interrupt
 */
void MFP_InterruptHandler_TimerA(void)
{
	/* Number of internal cycles we went over for this timer ( <= 0 ),
	 * used when timer expires and needs to be restarted */
	PendingCyclesOver = -PendingInterruptCount;		/* >= 0 */

	/* Remove this interrupt from list and re-order */
	Int_AcknowledgeInterrupt();

	/* Acknowledge in MFP circuit, pass bit,enable,pending */
	if ((MFP_TACR&0xf) != 0)            /* Is timer OK? */
		MFP_InputOnChannel(MFP_TIMER_A_BIT, MFP_IERA, &MFP_IPRA);

	/* Start next interrupt, if need one - from current cycle count */
	TimerAClockCycles = MFP_StartTimer_AB(MFP_TACR, MFP_TADR, INTERRUPT_MFP_TIMERA, FALSE, &TimerACanResume);
}


/*-----------------------------------------------------------------------*/
/**
 * Handle Timer B Interrupt
 */
void MFP_InterruptHandler_TimerB(void)
{
	/* Number of internal cycles we went over for this timer ( <= 0 ),
	 * used when timer expires and needs to be restarted */
	PendingCyclesOver = -PendingInterruptCount;		/* >= 0 */

	/* Remove this interrupt from list and re-order */
	Int_AcknowledgeInterrupt();

	/* Acknowledge in MFP circuit, pass bit, enable, pending */
	if ((MFP_TBCR&0xf) != 0)            /* Is timer OK? */
		MFP_InputOnChannel(MFP_TIMER_B_BIT, MFP_IERA, &MFP_IPRA);

	/* Start next interrupt, if need one - from current cycle count */
	TimerBClockCycles = MFP_StartTimer_AB(MFP_TBCR, MFP_TBDR, INTERRUPT_MFP_TIMERB, FALSE, &TimerBCanResume);
}


/*-----------------------------------------------------------------------*/
/**
 * Handle Timer C Interrupt
 */
void MFP_InterruptHandler_TimerC(void)
{
	/* Number of internal cycles we went over for this timer ( <= 0 ),
	 * used when timer expires and needs to be restarted */
	PendingCyclesOver = -PendingInterruptCount;		/* >= 0 */

	/* Remove this interrupt from list and re-order */
	Int_AcknowledgeInterrupt();

	/* Acknowledge in MFP circuit, pass bit, enable, pending */
	if ((MFP_TCDCR&0x70) != 0)          /* Is timer OK? */
		MFP_InputOnChannel(MFP_TIMER_C_BIT, MFP_IERB, &MFP_IPRB);

	/* Start next interrupt, if need one - from current cycle count */
	TimerCClockCycles = MFP_StartTimer_CD((MFP_TCDCR>>4)&7, MFP_TCDR, INTERRUPT_MFP_TIMERC, FALSE, &TimerCCanResume);
}


/*-----------------------------------------------------------------------*/
/**
 * Handle Timer D Interrupt
 */
void MFP_InterruptHandler_TimerD(void)
{
	/* Number of internal cycles we went over for this timer ( <= 0 ),
	 * used when timer expires and needs to be restarted */
	PendingCyclesOver = -PendingInterruptCount;		/* >= 0 */

	/* Remove this interrupt from list and re-order */
	Int_AcknowledgeInterrupt();

	/* Acknowledge in MFP circuit, pass bit, enable, pending */
	if ((MFP_TCDCR&0x07) != 0)          /* Is timer OK? */
		MFP_InputOnChannel(MFP_TIMER_D_BIT, MFP_IERB, &MFP_IPRB);

	/* Start next interrupt, if need one - from current cycle count */
	TimerDClockCycles = MFP_StartTimer_CD(MFP_TCDCR&7, MFP_TDDR, INTERRUPT_MFP_TIMERD, FALSE, &TimerDCanResume);
}



/*-----------------------------------------------------------------------*/
/**
 * Handle read from GPIP pins register (0xfffa01).
 *
 * - Bit 0 is the BUSY signal of the printer port, it is SET if no printer
 *   is connected or on BUSY. Therefor we should assume it to be 0 in Hatari
 *   when a printer is emulated.
 * - Bit 1 is used for RS232: DCD
 * - Bit 2 is used for RS232: CTS
 * - Bit 3 is used by the blitter for signalling when its done.
 * - Bit 4 is used by the ACIAs.
 * - Bit 5 is used by the floppy controller / ACSI DMA
 * - Bit 6 is used for RS232: RI
 * - Bit 7 is monochrome monitor detection signal. On STE it is also XORed with
 *   the DMA sound play bit.
 */
void MFP_GPIP_ReadByte(void)
{
	M68000_WaitState(4);

	if (!bUseHighRes)
		MFP_GPIP |= 0x80;   /* Color monitor -> set top bit */
	else
		MFP_GPIP &= ~0x80;
	if (nDmaSoundControl & DMASNDCTRL_PLAY)
		MFP_GPIP ^= 0x80;   /* Top bit is XORed with DMA sound control play bit */

	if (ConfigureParams.Printer.bEnablePrinting)
	{
		/* Signal that printer is not busy */
		MFP_GPIP &= ~1;
	}
	else
	{
		MFP_GPIP |= 1;

		/* Printer BUSY bit is also used by parallel port joystick adapters as fire button */
		if (ConfigureParams.Joysticks.Joy[JOYID_PARPORT1].nJoystickMode != JOYSTICK_DISABLED)
		{
			/* Fire pressed? */
			if (Joy_GetStickData(JOYID_PARPORT1) & 0x80)
				MFP_GPIP &= ~1;
		}
	}

	FDC_GpipRead();

	IoMem[0xfffa01] = MFP_GPIP;

	if ( LOG_TRACE_LEVEL( TRACE_MFP_READ ) )
	{
		int nFrameCycles = Cycles_GetCounter(CYCLES_COUNTER_VIDEO);
		int nLineCycles = nFrameCycles % nCyclesPerLine;
		LOG_TRACE_PRINT("mfp read gpip fa01=0x%x video_cyc=%d %d@%d pc=%x instr_cycle %d\n" ,
			MFP_GPIP, nFrameCycles, nLineCycles, nHBL, M68000_GetPC(), CurrentInstrCycles );
	}
}

/*-----------------------------------------------------------------------*/
/**
 * Handle read from active edge register (0xfffa03).
 */
void MFP_ActiveEdge_ReadByte(void)
{
	M68000_WaitState(4);

	IoMem[0xfffa03] = MFP_AER;
}

/*-----------------------------------------------------------------------*/
/**
 * Handle read from data direction register (0xfffa05).
 */
void MFP_DataDirection_ReadByte(void)
{
	M68000_WaitState(4);

	IoMem[0xfffa05] = MFP_DDR;
}

/*-----------------------------------------------------------------------*/
/**
 * Handle read from interupt enable register A (0xfffa07).
 */
void MFP_EnableA_ReadByte(void)
{
	M68000_WaitState(4);

	IoMem[0xfffa07] = MFP_IERA;
}

/*-----------------------------------------------------------------------*/
/**
 * Handle read from interupt enable register B (0xfffa09).
 */
void MFP_EnableB_ReadByte(void)
{
	M68000_WaitState(4);

	IoMem[0xfffa09] = MFP_IERB;
}

/*-----------------------------------------------------------------------*/
/**
 * Handle read from interupt pending register A (0xfffa0b).
 */
void MFP_PendingA_ReadByte(void)
{
	M68000_WaitState(4);

	IoMem[0xfffa0b] = MFP_IPRA;
}

/*-----------------------------------------------------------------------*/
/**
 * Handle read from interupt pending register A (0xfffa0d).
 */
void MFP_PendingB_ReadByte(void)
{
	M68000_WaitState(4);

	IoMem[0xfffa0d] = MFP_IPRB;
}

/*-----------------------------------------------------------------------*/
/**
 * Handle read from interupt in service register A (0xfffa0f).
 */
void MFP_InServiceA_ReadByte(void)
{
	M68000_WaitState(4);

	IoMem[0xfffa0f] = MFP_ISRA;
}

/*-----------------------------------------------------------------------*/
/**
 * Handle read from interupt in service register B (0xfffa11).
 */
void MFP_InServiceB_ReadByte(void)
{
	M68000_WaitState(4);

	IoMem[0xfffa11] = MFP_ISRB;
}

/*-----------------------------------------------------------------------*/
/**
 * Handle read from interupt mask register A (0xfffa13).
 */
void MFP_MaskA_ReadByte(void)
{
	M68000_WaitState(4);

	IoMem[0xfffa13] = MFP_IMRA;
}

/*-----------------------------------------------------------------------*/
/**
 * Handle read from interupt mask register B (0xfffa15).
 */
void MFP_MaskB_ReadByte(void)
{
	M68000_WaitState(4);

	IoMem[0xfffa15] = MFP_IMRB;
}

/*-----------------------------------------------------------------------*/
/**
 * Handle read from MFP vector register (0xfffa17).
 */
void MFP_VectorReg_ReadByte(void)
{
	M68000_WaitState(4);

	IoMem[0xfffa17] = MFP_VR;
}

/*-----------------------------------------------------------------------*/
/**
 * Handle read from timer A control register (0xfffa19).
 */
void MFP_TimerACtrl_ReadByte(void)
{
	M68000_WaitState(4);

	IoMem[0xfffa19] = MFP_TACR;
}

/*-----------------------------------------------------------------------*/
/**
 * Handle read from timer B control register (0xfffa1b).
 */
void MFP_TimerBCtrl_ReadByte(void)
{
	M68000_WaitState(4);

	IoMem[0xfffa1b] = MFP_TBCR;
}

/*-----------------------------------------------------------------------*/
/**
 * Handle read from timer C/D control register (0xfffa1d).
 */
void MFP_TimerCDCtrl_ReadByte(void)
{
	M68000_WaitState(4);

	IoMem[0xfffa1d] = MFP_TCDCR;
}

/*-----------------------------------------------------------------------*/
/**
 * Handle read from timer A data register (0xfffa1f).
 */
void MFP_TimerAData_ReadByte(void)
{
	M68000_WaitState(4);

	if (MFP_TACR != 8)          		/* Is event count? Need to re-calculate counter */
		MFP_ReadTimerA(FALSE);		/* Stores result in 'MFP_TA_MAINCOUNTER' */

	IoMem[0xfffa1f] = MFP_TA_MAINCOUNTER;
}

/*-----------------------------------------------------------------------*/
/**
 * Handle read from timer B data register (0xfffa21).
 */
void MFP_TimerBData_ReadByte(void)
{
	Uint8 TB_count;

	M68000_WaitState(4);

	/* Is it event count mode or not? */
	if (MFP_TBCR != 8)
	{
		/* Not event count mode, so handle as normal timer
		 * and store result in 'MFP_TB_MAINCOUNTER' */
		MFP_ReadTimerB(FALSE);
	}
	else if (bUseVDIRes)
	{
		/* HBLs are disabled in VDI mode, but TOS expects to read a 1. */
		MFP_TB_MAINCOUNTER = 1;
	}
	/* Special case when reading $fffa21, we need to test if the current read instruction */
	/* overlaps the horizontal video position where $fffa21 is changed */
	else
	{
		int nFrameCycles = Cycles_GetCounter(CYCLES_COUNTER_VIDEO);
		int pos_start , pos_read;

		/* Cycle position of the start of the current instruction */
		pos_start = nFrameCycles % nCyclesPerLine;
		/* Cycle position of the read for the current instruction (approximatively, we consider */
		/* the read happens after 4 cycles (due to MFP wait states in that case)) */
		/* This is quite a hack, but hard to do without proper 68000 read cycle emulation */
		if ( CurrentInstrCycles <= 8 )			/* move.b (a0),d0 / cmp.b (a0),d0 ... */
			pos_read = pos_start + 4;		/* wait state */
		else						/* cmp.b $fa21.w,d0 (BIG Demo) ... */
			pos_read = pos_start + 8;		/* more time needed to compute the effective address */

		TB_count = MFP_TB_MAINCOUNTER;			/* default value */

		/* If Timer B's change happens before the read cycle of the current instruction, we must return */
		/* the current value - 1 (because MFP_TimerB_EventCount_Interrupt was not called yet) */
		if ( (nHBL >= nStartHBL ) && ( nHBL < nEndHBL )	/* ensure display is ON and timer B can happen */
			&& ( LineTimerBCycle > pos_start ) && ( LineTimerBCycle < pos_read ) )
		{
			LOG_TRACE(TRACE_MFP_READ , "mfp read TB overlaps pos_start=%d TB_pos=%d pos_read=%d nHBL=%d \n",
					pos_start, LineTimerBCycle, pos_read , nHBL );

			TB_count--;
			if ( TB_count == 0 )			/* going from 1 to 0 : timer restart, reload data reg */
				TB_count = MFP_TBDR;
			/* Going from 0 to -1 : data reg is in fact going from 256 to 255. As TB_count is Uint8, */
			/* this is already what we get when we decrement TB_count=0. So, the next 2 lines are redundant. */
/*			else if ( TB_count < 0 )
				TB_count = 255;
*/
		}

		LOG_TRACE(TRACE_MFP_READ , "mfp read TB data=%d video_cyc=%d %d@%d pc=%x instr_cyc=%d\n" ,
					TB_count, nFrameCycles, pos_start, nHBL, M68000_GetPC(), CurrentInstrCycles );
		IoMem[0xfffa21] = TB_count;
		return;
	}

	IoMem[0xfffa21] = MFP_TB_MAINCOUNTER;
}

/*-----------------------------------------------------------------------*/
/**
 * Handle read from timer C data register (0xfffa23).
 */
void MFP_TimerCData_ReadByte(void)
{
	M68000_WaitState(4);

	MFP_ReadTimerC(FALSE);		/* Stores result in 'MFP_TC_MAINCOUNTER' */

	IoMem[0xfffa23] = MFP_TC_MAINCOUNTER;
}

/*-----------------------------------------------------------------------*/
/**
 * Handle read from timer D data register (0xfffa25).
 */
void MFP_TimerDData_ReadByte(void)
{
	Uint32 pc = M68000_GetPC();

	M68000_WaitState(4);

	if (ConfigureParams.System.bPatchTimerD && pc >= TosAddress && pc <= TosAddress + TosSize)
	{
		/* Trick the tos to believe it was changed: */
		IoMem[0xfffa25] = nTimerDFakeValue;
	}
	else
	{
		MFP_ReadTimerD(FALSE);	/* Stores result in 'MFP_TD_MAINCOUNTER' */
		IoMem[0xfffa25] = MFP_TD_MAINCOUNTER;
	}
}


/*-----------------------------------------------------------------------*/
/**
 * Handle write to GPIP register (0xfffa01).
 */
void MFP_GPIP_WriteByte(void)
{
	M68000_WaitState(4);

	/* Nothing... */
	/*fprintf(stderr, "Write to GPIP: %x\n", (int)IoMem[0xfffa01]);*/
	/*MFP_GPIP = IoMem[0xfffa01];*/   /* TODO: What are the GPIP pins good for? */
}

/*-----------------------------------------------------------------------*/
/**
 * Handle write to AER (0xfffa03)
 * Bit 3 of AER is linked to timer B in event count mode.
 * If bit 3=0, timer B triggers on end of line when display goes off.
 * If bit 3=1, timer B triggers on start of line when display goes on.
 */
void MFP_ActiveEdge_WriteByte(void)
{
	int FrameCycles, HblCounterVideo, LineCycles;
	int LineTimerBCycle_old = LineTimerBCycle;

	Video_GetPosition ( &FrameCycles , &HblCounterVideo , &LineCycles );

	M68000_WaitState(4);

	/* 0 -> 1, timer B is now counting start of line events (cycle 56+28) */
	if ( ( ( MFP_AER & ( 1 << 3 ) ) == 0 ) && ( ( IoMem[0xfffa03] & ( 1 << 3 ) ) != 1 ) )
	{
		LineTimerBCycle = Video_TimerB_GetPos ( HblCounterVideo );

<<<<<<< HEAD
		HATARI_TRACE ( ( HATARI_TRACE_VIDEO_HBL | HATARI_TRACE_MFP_WRITE ) , "mfp/video AER bit 3 0->1, timer B triggers on start of line, old_pos=%d new_pos=%d video_cyc=%d %d@%d pc=%x instr_cyc=%d\n" ,
					LineTimerBCycle_old , LineTimerBCycle ,
					FrameCycles, LineCycles, nHBL, M68000_GetPC(), CurrentInstrCycles );
=======
		LOG_TRACE((TRACE_VIDEO_HBL | TRACE_MFP_WRITE),
		          "mfp/video AER bit 3 0->1, timer B triggers on start of line,"
			  " old_pos=%d new_pos=%d video_cyc=%d %d@%d pc=%x instr_cyc=%d\n",
		          LineTimerBCycle_old, LineTimerBCycle, nFrameCycles,
		          nLineCycles, nHBL, M68000_GetPC(), CurrentInstrCycles);
>>>>>>> a182e663
	}

	/* 1 -> 0, timer B is now counting end of line events (cycle 376+28) */
	else if ( ( ( MFP_AER & ( 1 << 3 ) ) != 0 ) && ( ( IoMem[0xfffa03] & ( 1 << 3 ) ) == 0 ) )
	{
		LineTimerBCycle = Video_TimerB_GetPos ( HblCounterVideo );

<<<<<<< HEAD
		HATARI_TRACE ( ( HATARI_TRACE_VIDEO_HBL | HATARI_TRACE_MFP_WRITE ) , "mfp/video AER bit 3 1->0, timer B triggers on end of line, old_pos=%d new_pos=%d video_cyc=%d %d@%d pc=%x instr_cyc=%d\n" ,
					LineTimerBCycle_old , LineTimerBCycle ,
					FrameCycles, LineCycles, nHBL, M68000_GetPC(), CurrentInstrCycles );
=======
		LOG_TRACE((TRACE_VIDEO_HBL | TRACE_MFP_WRITE),
		          "mfp/video AER bit 3 1->0, timer B triggers on end of line,"
			  " old_pos=%d new_pos=%d video_cyc=%d %d@%d pc=%x instr_cyc=%d\n",
		          LineTimerBCycle_old, LineTimerBCycle, nFrameCycles,
		          nLineCycles, nHBL, M68000_GetPC(), CurrentInstrCycles);
>>>>>>> a182e663
	}

	/* Timer B position changed, update the next interrupt */
	if ( LineTimerBCycle_old != LineTimerBCycle )
	{
		if ( LineCycles < LineTimerBCycle )		/* changed before the next timer B event on this line */
			Int_AddRelativeInterrupt ( LineTimerBCycle - LineCycles ,
					 INT_CPU_CYCLE, INTERRUPT_VIDEO_ENDLINE );
		else						/* next timer B event will be on next line */
			Int_AddRelativeInterrupt ( LineTimerBCycle - LineCycles + nCyclesPerLine,
					 INT_CPU_CYCLE, INTERRUPT_VIDEO_ENDLINE );
	}

	MFP_AER = IoMem[0xfffa03];
}

/*-----------------------------------------------------------------------*/
/**
 * Handle write to data direction register (0xfffa05).
 */
void MFP_DataDirection_WriteByte(void)
{
	M68000_WaitState(4);

	MFP_DDR = IoMem[0xfffa05];
}

/*-----------------------------------------------------------------------*/
/**
 * Handle write to interrupt enable register A (0xfffa07).
 */
void MFP_EnableA_WriteByte(void)
{
	M68000_WaitState(4);

	MFP_IERA = IoMem[0xfffa07];
	MFP_IPRA &= MFP_IERA;
	MFP_UpdateFlags();
	/* We may have enabled Timer A or B, check */
	/* [NP] No check, restarting the timer is wrong */
//	MFP_StartTimerA();
//	MFP_StartTimerB();
}

/*-----------------------------------------------------------------------*/
/**
 * Handle write to interrupt enable register B (0xfffa09).
 */
void MFP_EnableB_WriteByte(void)
{
	M68000_WaitState(4);

	MFP_IERB = IoMem[0xfffa09];
	MFP_IPRB &= MFP_IERB;
	MFP_UpdateFlags();
	/* We may have enabled Timer C or D, check */
	/* [NP] No check, restarting the timer is wrong */
//	MFP_StartTimerC();
//	MFP_StartTimerD();
}

/*-----------------------------------------------------------------------*/
/**
 * Handle write to interrupt pending register A (0xfffa0b).
 */
void MFP_PendingA_WriteByte(void)
{
	M68000_WaitState(4);

	MFP_IPRA &= IoMem[0xfffa0b];        /* Cannot set pending bits - only clear via software */
	MFP_UpdateFlags();                  /* Check if any interrupts pending */
}

/*-----------------------------------------------------------------------*/
/**
 * Handle write to interrupt pending register B (0xfffa0d).
 */
void MFP_PendingB_WriteByte(void)
{
	M68000_WaitState(4);

	MFP_IPRB &= IoMem[0xfffa0d];
	MFP_UpdateFlags();                  /* Check if any interrupts pending */
}

/*-----------------------------------------------------------------------*/
/**
 * Handle write to interrupt in service register A (0xfffa0f).
 */
void MFP_InServiceA_WriteByte(void)
{
	M68000_WaitState(4);

	MFP_ISRA &= IoMem[0xfffa0f];        /* Cannot set in-service bits - only clear via software */
}

/*-----------------------------------------------------------------------*/
/**
 * Handle write to interrupt in service register B (0xfffa11).
 */
void MFP_InServiceB_WriteByte(void)
{
	M68000_WaitState(4);

	MFP_ISRB &= IoMem[0xfffa11];        /* Cannot set in-service bits - only clear via software */
}

/*-----------------------------------------------------------------------*/
/**
 * Handle write to interrupt mask register A (0xfffa13).
 */
void MFP_MaskA_WriteByte(void)
{
	M68000_WaitState(4);

	MFP_IMRA = IoMem[0xfffa13];
}

/*-----------------------------------------------------------------------*/
/**
 * Handle write to interrupt mask register B (0xfffa15).
 */
void MFP_MaskB_WriteByte(void)
{
	M68000_WaitState(4);

	MFP_IMRB = IoMem[0xfffa15];
}

/*-----------------------------------------------------------------------*/
/**
 * Handle write to MFP vector register (0xfffa17).
 */
void MFP_VectorReg_WriteByte(void)
{
	Uint8 old_vr;

	M68000_WaitState(4);

	old_vr = MFP_VR;                    /* Copy for checking if set mode */
	MFP_VR = IoMem[0xfffa17];

	if ((MFP_VR^old_vr) & 0x08)         /* Test change in end-of-interrupt mode */
	{
		/* Mode did change but was it to automatic mode? (ie bit is a zero) */
		if (!(MFP_VR & 0x08))
		{
			/* We are now in automatic mode, so clear all in-service bits! */
			MFP_ISRA = 0;
			MFP_ISRB = 0;
		}
	}

	if ( LOG_TRACE_LEVEL( TRACE_MFP_WRITE ) )
	{
		int nFrameCycles = Cycles_GetCounter(CYCLES_COUNTER_VIDEO);
		int nLineCycles = nFrameCycles % nCyclesPerLine;
		LOG_TRACE_PRINT("mfp write vector reg fa17=0x%x video_cyc=%d %d@%d pc=%x instr_cycle %d\n" ,
			MFP_VR, nFrameCycles, nLineCycles, nHBL, M68000_GetPC(), CurrentInstrCycles );
	}

}

/*-----------------------------------------------------------------------*/
/**
 * Handle write to timer A control register (0xfffa19).
 */
void MFP_TimerACtrl_WriteByte(void)
{
	Uint8 new_tacr;

	M68000_WaitState(4);

	new_tacr = IoMem[0xfffa19] & 0x0f;  /* FIXME : ignore bit 4 (reset) ? */

	if ( MFP_TACR != new_tacr )         /* Timer control changed */
	{
		/* If we stop a timer which was in delay mode, we need to store
		 * the current value of the counter to be able to read it or to
		 * continue from where we left if the timer is restarted later
		 * without writing to the data register. */
		if ((new_tacr == 0) && (MFP_TACR >=1) && (MFP_TACR <= 7))
			MFP_ReadTimerA(TRUE);	/* Store result in 'MFP_TA_MAINCOUNTER' */

		MFP_TACR = new_tacr;            /* set to new value before calling MFP_StartTimer */
		MFP_StartTimerA();              /* start/stop timer depending on control reg */
	}
}

/*-----------------------------------------------------------------------*/
/**
 * Handle write to timer B control register (0xfffa1b).
 */
void MFP_TimerBCtrl_WriteByte(void)
{
	Uint8 new_tbcr;

	M68000_WaitState(4);

	new_tbcr = IoMem[0xfffa1b] & 0x0f;  /* FIXME : ignore bit 4 (reset) ? */

	if (MFP_TBCR != new_tbcr)           /* Timer control changed */
	{
		/* If we stop a timer which was in delay mode, we need to store
		 * the current value of the counter to be able to read it or to
		 * continue from where we left if the timer is restarted later
		 * without writing to the data register. */
		if ((new_tbcr == 0) && (MFP_TBCR >= 1) && (MFP_TBCR <= 7))
			MFP_ReadTimerB(TRUE);	/* Store result in 'MFP_TB_MAINCOUNTER' */

		MFP_TBCR = new_tbcr;            /* set to new value before calling MFP_StartTimer */
		MFP_StartTimerB();              /* start/stop timer depending on control reg */
	}
}

/*-----------------------------------------------------------------------*/
/**
 * Handle write to timer C/D control register (0xfffa1d).
 */
void MFP_TimerCDCtrl_WriteByte(void)
{
	Uint8 new_tcdcr;
	Uint8 old_tcdcr;

	M68000_WaitState(4);

	new_tcdcr = IoMem[0xfffa1d];
	old_tcdcr = MFP_TCDCR;
//fprintf ( stderr , "write fa1d new %x old %x\n" , IoMem[0xfffa1d] , MFP_TCDCR );

	if ((old_tcdcr & 0x70) != (new_tcdcr & 0x70))	/* Timer C control changed */
	{
		/* If we stop a timer which was in delay mode, we need to store
		 * the current value of the counter to be able to read it or to
		 * continue from where we left if the timer is restarted later
		 * without writing to the data register. */
		if ((new_tcdcr & 0x70) == 0)
			MFP_ReadTimerC(TRUE);		/* Store result in 'MFP_TC_MAINCOUNTER' */

		MFP_TCDCR = ( new_tcdcr & 0x70 ) | ( old_tcdcr & 0x07 );	/* we set TCCR and keep old TDDR in case we need to read it below */
		MFP_StartTimerC();			/* start/stop timer depending on control reg */
	}

	if ((old_tcdcr & 0x07) != (new_tcdcr & 0x07))	/* Timer D control changed */
	{
		Uint32 pc = M68000_GetPC();

		/* Need to change baud rate of RS232 emulation? */
		if (ConfigureParams.RS232.bEnableRS232)
		{
			RS232_SetBaudRateFromTimerD();
		}

		if (ConfigureParams.System.bPatchTimerD && !bAppliedTimerDPatch
		        && pc >= TosAddress && pc <= TosAddress + TosSize)
		{
			/* Slow down Timer-D if set from TOS for the first time to gain
			 * more desktop performance.
			 * Obviously, we need to emulate all timers correctly but TOS sets
			 * up Timer-D at a very high rate (every couple of instructions).
			 * The interrupt isn't enabled but the emulator still needs to
			 * process the interrupt table and this HALVES our frame rate!!!
			 * Some games actually reference this timer but don't set it up
			 * (eg Paradroid, Speedball I) so we simply intercept the Timer-D
			 * setup code in TOS and fix the numbers with more 'laid-back'
			 * values. This still keeps 100% compatibility */
			if ( new_tcdcr & 0x07 )			/* apply patch only if timer D is being started */
			{
				new_tcdcr = IoMem[0xfffa1d] = (IoMem[0xfffa1d] & 0xf0) | 7;
				bAppliedTimerDPatch = TRUE;
			}
		}

		/* If we stop a timer which was in delay mode, we need to store the current value */
		/* of the counter to be able to read it or to continue from where we left if the timer is */
		/* restarted later without writing to the data register. */
		if ((new_tcdcr & 0x07) == 0)
			MFP_ReadTimerD(TRUE);	/* Stores result in 'MFP_TD_MAINCOUNTER' */

		MFP_TCDCR = new_tcdcr;		/* set to new value before calling MFP_StartTimer */
		MFP_StartTimerD();		/* start/stop timer depending on control reg */
	}
}

/*-----------------------------------------------------------------------*/
/**
 * Handle write to timer A data register (0xfffa1f).
 */
void MFP_TimerAData_WriteByte(void)
{
	M68000_WaitState(4);

	MFP_TADR = IoMem[0xfffa1f];         /* Store into data register */

	if (MFP_TACR == 0)                  /* Now check if timer is running - if so do not set */
	{
		MFP_TA_MAINCOUNTER = MFP_TADR;  /* Timer is off, store to main counter */
		TimerACanResume = FALSE;        /* we need to set a new int when timer start */
	}

	if ( LOG_TRACE_LEVEL( TRACE_MFP_WRITE ) )
	{
		int nFrameCycles = Cycles_GetCounter(CYCLES_COUNTER_VIDEO);
		int nLineCycles = nFrameCycles % nCyclesPerLine;
		LOG_TRACE_PRINT("mfp write data reg A fa1f=0x%x new counter=0x%x video_cyc=%d %d@%d pc=%x instr_cycle %d\n" ,
			MFP_TADR, MFP_TA_MAINCOUNTER, nFrameCycles, nLineCycles, nHBL, M68000_GetPC(), CurrentInstrCycles );
	}
}

/*-----------------------------------------------------------------------*/
/**
 * Handle write to timer B data register (0xfffa21).
 */
void MFP_TimerBData_WriteByte(void)
{
	M68000_WaitState(4);

	MFP_TBDR = IoMem[0xfffa21];         /* Store into data register */

	if (MFP_TBCR == 0)                  /* Now check if timer is running - if so do not set */
	{
		MFP_TB_MAINCOUNTER = MFP_TBDR;  /* Timer is off, store to main counter */
		TimerBCanResume = FALSE;        /* we need to set a new int when timer start */
	}

	if ( LOG_TRACE_LEVEL( TRACE_MFP_WRITE ) )
	{
		int nFrameCycles = Cycles_GetCounter(CYCLES_COUNTER_VIDEO);
		int nLineCycles = nFrameCycles % nCyclesPerLine;
		LOG_TRACE_PRINT("mfp write data reg B fa21=0x%x new counter=0x%x video_cyc=%d %d@%d pc=%x instr_cycle %d\n" ,
			MFP_TBDR, MFP_TB_MAINCOUNTER, nFrameCycles, nLineCycles, nHBL, M68000_GetPC(), CurrentInstrCycles );
	}
}

/*-----------------------------------------------------------------------*/
/**
 * Handle write to timer C data register (0xfffa23).
 */
void MFP_TimerCData_WriteByte(void)
{
	M68000_WaitState(4);

	MFP_TCDR = IoMem[0xfffa23];         /* Store into data register */

	if ((MFP_TCDCR&0x70) == 0)          /* Now check if timer is running - if so do not set */
	{
		MFP_TC_MAINCOUNTER = MFP_TCDR;  /* Timer is off, store to main counter */
		TimerCCanResume = FALSE;        /* we need to set a new int when timer start */
	}

	if ( LOG_TRACE_LEVEL( TRACE_MFP_WRITE ) )
	{
		int nFrameCycles = Cycles_GetCounter(CYCLES_COUNTER_VIDEO);
		int nLineCycles = nFrameCycles % nCyclesPerLine;
		LOG_TRACE_PRINT("mfp write data reg C fa23=0x%x new counter=0x%x video_cyc=%d %d@%d pc=%x instr_cycle %d\n" ,
			MFP_TCDR, MFP_TC_MAINCOUNTER, nFrameCycles, nLineCycles, nHBL, M68000_GetPC(), CurrentInstrCycles );
	}
}

/*-----------------------------------------------------------------------*/
/**
 * Handle write to timer D data register (0xfffa25).
 */
void MFP_TimerDData_WriteByte(void)
{
	Uint32 pc = M68000_GetPC();

	M68000_WaitState(4);

	/* Need to change baud rate of RS232 emulation? */
	if (ConfigureParams.RS232.bEnableRS232 && (IoMem[0xfffa1d] & 0x07))
	{
		RS232_SetBaudRateFromTimerD();
	}

	/* Patch Timer-D for better performance? */
	if (ConfigureParams.System.bPatchTimerD && pc >= TosAddress && pc <= TosAddress + TosSize)
	{
		nTimerDFakeValue = IoMem[0xfffa25];
		IoMem[0xfffa25] = 0x64;         /* Slow down the useless Timer-D setup from the bios */
	}

	MFP_TDDR = IoMem[0xfffa25];         /* Store into data register */
	if ((MFP_TCDCR&0x07) == 0)          /* Now check if timer is running - if so do not set */
	{
		MFP_TD_MAINCOUNTER = MFP_TDDR;  /* Timer is off, store to main counter */
		TimerDCanResume = FALSE;        /* we need to set a new int when timer start */
	}

	if ( LOG_TRACE_LEVEL( TRACE_MFP_WRITE ) )
	{
		int nFrameCycles = Cycles_GetCounter(CYCLES_COUNTER_VIDEO);
		int nLineCycles = nFrameCycles % nCyclesPerLine;
		LOG_TRACE_PRINT("mfp write data reg D fa25=0x%x new counter=0x%x video_cyc=%d %d@%d pc=%x instr_cycle %d\n" ,
			MFP_TDDR, MFP_TD_MAINCOUNTER, nFrameCycles, nLineCycles, nHBL, M68000_GetPC(), CurrentInstrCycles );
	}
}<|MERGE_RESOLUTION|>--- conflicted
+++ resolved
@@ -1296,17 +1296,11 @@
 	{
 		LineTimerBCycle = Video_TimerB_GetPos ( HblCounterVideo );
 
-<<<<<<< HEAD
-		HATARI_TRACE ( ( HATARI_TRACE_VIDEO_HBL | HATARI_TRACE_MFP_WRITE ) , "mfp/video AER bit 3 0->1, timer B triggers on start of line, old_pos=%d new_pos=%d video_cyc=%d %d@%d pc=%x instr_cyc=%d\n" ,
-					LineTimerBCycle_old , LineTimerBCycle ,
-					FrameCycles, LineCycles, nHBL, M68000_GetPC(), CurrentInstrCycles );
-=======
 		LOG_TRACE((TRACE_VIDEO_HBL | TRACE_MFP_WRITE),
 		          "mfp/video AER bit 3 0->1, timer B triggers on start of line,"
 			  " old_pos=%d new_pos=%d video_cyc=%d %d@%d pc=%x instr_cyc=%d\n",
-		          LineTimerBCycle_old, LineTimerBCycle, nFrameCycles,
-		          nLineCycles, nHBL, M68000_GetPC(), CurrentInstrCycles);
->>>>>>> a182e663
+		          LineTimerBCycle_old, LineTimerBCycle,
+		          FrameCycles, LineCycles, nHBL, M68000_GetPC(), CurrentInstrCycles);
 	}
 
 	/* 1 -> 0, timer B is now counting end of line events (cycle 376+28) */
@@ -1314,17 +1308,11 @@
 	{
 		LineTimerBCycle = Video_TimerB_GetPos ( HblCounterVideo );
 
-<<<<<<< HEAD
-		HATARI_TRACE ( ( HATARI_TRACE_VIDEO_HBL | HATARI_TRACE_MFP_WRITE ) , "mfp/video AER bit 3 1->0, timer B triggers on end of line, old_pos=%d new_pos=%d video_cyc=%d %d@%d pc=%x instr_cyc=%d\n" ,
-					LineTimerBCycle_old , LineTimerBCycle ,
-					FrameCycles, LineCycles, nHBL, M68000_GetPC(), CurrentInstrCycles );
-=======
 		LOG_TRACE((TRACE_VIDEO_HBL | TRACE_MFP_WRITE),
 		          "mfp/video AER bit 3 1->0, timer B triggers on end of line,"
 			  " old_pos=%d new_pos=%d video_cyc=%d %d@%d pc=%x instr_cyc=%d\n",
-		          LineTimerBCycle_old, LineTimerBCycle, nFrameCycles,
-		          nLineCycles, nHBL, M68000_GetPC(), CurrentInstrCycles);
->>>>>>> a182e663
+		          LineTimerBCycle_old, LineTimerBCycle,
+		          FrameCycles, LineCycles, nHBL, M68000_GetPC(), CurrentInstrCycles);
 	}
 
 	/* Timer B position changed, update the next interrupt */
